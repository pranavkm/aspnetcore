--- conflicted
+++ resolved
@@ -13,23 +13,6 @@
       <Uri>https://github.com/aspnet/Blazor</Uri>
       <Sha>1eea415dd9381f7f13585fe3a5c60ce73ce65174</Sha>
     </Dependency>
-<<<<<<< HEAD
-    <Dependency Name="Microsoft.AspNetCore.Razor.Language" Version="3.1.0-preview2.19528.1">
-      <Uri>https://github.com/aspnet/AspNetCore-Tooling</Uri>
-      <Sha>d273a0f4ccfd17a50b490492929bb3617ca73c32</Sha>
-    </Dependency>
-    <Dependency Name="Microsoft.AspNetCore.Mvc.Razor.Extensions" Version="3.1.0-preview2.19528.1">
-      <Uri>https://github.com/aspnet/AspNetCore-Tooling</Uri>
-      <Sha>d273a0f4ccfd17a50b490492929bb3617ca73c32</Sha>
-    </Dependency>
-    <Dependency Name="Microsoft.CodeAnalysis.Razor" Version="3.1.0-preview2.19528.1">
-      <Uri>https://github.com/aspnet/AspNetCore-Tooling</Uri>
-      <Sha>d273a0f4ccfd17a50b490492929bb3617ca73c32</Sha>
-    </Dependency>
-    <Dependency Name="Microsoft.NET.Sdk.Razor" Version="3.1.0-preview2.19528.1">
-      <Uri>https://github.com/aspnet/AspNetCore-Tooling</Uri>
-      <Sha>d273a0f4ccfd17a50b490492929bb3617ca73c32</Sha>
-=======
     <Dependency Name="Microsoft.AspNetCore.Razor.Language" Version="3.1.0-preview3.19530.1">
       <Uri>https://github.com/aspnet/AspNetCore-Tooling</Uri>
       <Sha>80dfa87c89b1cd8639653bb2dad74184c01adb9d</Sha>
@@ -45,7 +28,6 @@
     <Dependency Name="Microsoft.NET.Sdk.Razor" Version="3.1.0-preview3.19530.1">
       <Uri>https://github.com/aspnet/AspNetCore-Tooling</Uri>
       <Sha>80dfa87c89b1cd8639653bb2dad74184c01adb9d</Sha>
->>>>>>> 55c8dd25
     </Dependency>
     <Dependency Name="dotnet-ef" Version="3.1.0-preview2.19525.5">
       <Uri>https://github.com/aspnet/EntityFrameworkCore</Uri>
