// Licensed to the .NET Foundation under one or more agreements.
// The .NET Foundation licenses this file to you under the MIT license.

using System;
using System.Buffers;
using System.Diagnostics;
using System.Runtime.CompilerServices;
using System.Text.Json;
using System.Threading.Channels;
using System.Threading.Tasks;
using Microsoft.AspNetCore.Components.Server.Circuits;
using Microsoft.AspNetCore.DataProtection;
using Microsoft.AspNetCore.Http;
using Microsoft.AspNetCore.SignalR;
using Microsoft.Extensions.Logging;

namespace Microsoft.AspNetCore.Components.Server
{
    // Some notes about our expectations for error handling:
    //
    // In general, we need to prevent any client from interacting with a circuit that's in an unpredictable
    // state. This means that when a circuit throws an unhandled exception our top priority is to
    // unregister and dispose the circuit. This will prevent any new dispatches from the client
    // from making it into application code.
    //
    // As part of this process, we also notify the client (if there is one) of the error, and we
    // *expect* a well-behaved client to disconnect. A malicious client can't be expected to disconnect,
    // but since we've unregistered the circuit they won't be able to access it anyway. When a call
    // comes into any hub method and the circuit has been disassociated, we will abort the connection.
    // It's safe to assume that's the result of a race condition or misbehaving client.
    //
    // Now it's important to remember that we can only abort a connection as part of a hub method call.
    // We can dispose a circuit in the background, but we have to deal with a possible race condition
    // any time we try to acquire access to the circuit - because it could have gone away in the
    // background - outside of the scope of a hub method.
    //
    // In general we author our Hub methods as async methods, but we fire-and-forget anything that
    // needs access to the circuit/application state to unblock the message loop. Using async in our
    // Hub methods allows us to ensure message delivery to the client before we abort the connection
    // in error cases.
    internal sealed class ComponentHub : Hub
    {
        private static readonly object CircuitKey = new();
        private readonly IServerComponentDeserializer _serverComponentSerializer;
        private readonly IDataProtectionProvider _dataProtectionProvider;
        private readonly ICircuitFactory _circuitFactory;
        private readonly CircuitIdFactory _circuitIdFactory;
        private readonly CircuitRegistry _circuitRegistry;
        private readonly ICircuitHandleRegistry _circuitHandleRegistry;
        private readonly ILogger _logger;

        public ComponentHub(
            IServerComponentDeserializer serializer,
            IDataProtectionProvider dataProtectionProvider,
            ICircuitFactory circuitFactory,
            CircuitIdFactory circuitIdFactory,
            CircuitRegistry circuitRegistry,
            ICircuitHandleRegistry circuitHandleRegistry,
            ILogger<ComponentHub> logger)
        {
            _serverComponentSerializer = serializer;
            _dataProtectionProvider = dataProtectionProvider;
            _circuitFactory = circuitFactory;
            _circuitIdFactory = circuitIdFactory;
            _circuitRegistry = circuitRegistry;
            _circuitHandleRegistry = circuitHandleRegistry;
            _logger = logger;
        }

        /// <summary>
        /// Gets the default endpoint path for incoming connections.
        /// </summary>
        public static PathString DefaultPath { get; } = "/_blazor";

        public override Task OnDisconnectedAsync(Exception exception)
        {
            // If the CircuitHost is gone now this isn't an error. This could happen if the disconnect
            // if the result of well behaving client hanging up after an unhandled exception.
            var circuitHost = _circuitHandleRegistry.GetCircuit(Context.Items, CircuitKey);
            if (circuitHost == null)
            {
                return Task.CompletedTask;
            }

            return _circuitRegistry.DisconnectAsync(circuitHost, Context.ConnectionId);
        }

        public async ValueTask<string> StartCircuit(string baseUri, string uri, string serializedComponentRecords, string applicationState)
        {
            var circuitHost = _circuitHandleRegistry.GetCircuit(Context.Items, CircuitKey);
            if (circuitHost != null)
            {
                // This is an error condition and an attempt to bind multiple circuits to a single connection.
                // We can reject this and terminate the connection.
                Log.CircuitAlreadyInitialized(_logger, circuitHost.CircuitId);
                await NotifyClientError(Clients.Caller, $"The circuit host '{circuitHost.CircuitId}' has already been initialized.");
                Context.Abort();
                return null;
            }

            if (baseUri == null ||
                uri == null ||
                !Uri.TryCreate(baseUri, UriKind.Absolute, out _) ||
                !Uri.TryCreate(uri, UriKind.Absolute, out _))
            {
                // We do some really minimal validation here to prevent obviously wrong data from getting in
                // without duplicating too much logic.
                //
                // This is an error condition attempting to initialize the circuit in a way that would fail.
                // We can reject this and terminate the connection.
                Log.InvalidInputData(_logger);
                await NotifyClientError(Clients.Caller, "The uris provided are invalid.");
                Context.Abort();
                return null;
            }

            if (!_serverComponentSerializer.TryDeserializeComponentDescriptorCollection(serializedComponentRecords, out var components))
            {
                Log.InvalidInputData(_logger);
                await NotifyClientError(Clients.Caller, "The list of component records is not valid.");
                Context.Abort();
                return null;
            }

            try
            {
                var circuitClient = new CircuitClientProxy(Clients.Caller, Context.ConnectionId);
                var store = !string.IsNullOrEmpty(applicationState) ?
                    new ProtectedPrerenderComponentApplicationStore(applicationState, _dataProtectionProvider) :
                    new ProtectedPrerenderComponentApplicationStore(_dataProtectionProvider);

                circuitHost = await _circuitFactory.CreateCircuitHostAsync(
                    components,
                    circuitClient,
                    baseUri,
                    uri,
                    Context.User,
                    store);

                // Fire-and-forget the initialization process, because we can't block the
                // SignalR message loop (we'd get a deadlock if any of the initialization
                // logic relied on receiving a subsequent message from SignalR), and it will
                // take care of its own errors anyway.
                _ = circuitHost.InitializeAsync(store, Context.ConnectionAborted);

                // It's safe to *publish* the circuit now because nothing will be able
                // to run inside it until after InitializeAsync completes.
                _circuitRegistry.Register(circuitHost);
                _circuitHandleRegistry.SetCircuit(Context.Items, CircuitKey, circuitHost);

                // Returning the secret here so the client can reconnect.
                //
                // Logging the secret and circuit ID here so we can associate them with just logs (if TRACE level is on).
                Log.CreatedCircuit(_logger, circuitHost.CircuitId, circuitHost.CircuitId.Secret, Context.ConnectionId);
                return circuitHost.CircuitId.Secret;
            }
            catch (Exception ex)
            {
                // If the circuit fails to initialize synchronously we can notify the client immediately
                // and shut down the connection.
                Log.CircuitInitializationFailed(_logger, ex);
                await NotifyClientError(Clients.Caller, "The circuit failed to initialize.");
                Context.Abort();
                return null;
            }
        }

        public async ValueTask<bool> ConnectCircuit(string circuitIdSecret)
        {
            // TryParseCircuitId will not throw.
            if (!_circuitIdFactory.TryParseCircuitId(circuitIdSecret, out var circuitId))
            {
                // Invalid id.
                Log.InvalidCircuitId(_logger, circuitIdSecret);
                return false;
            }

            // ConnectAsync will not throw.
            var circuitHost = await _circuitRegistry.ConnectAsync(
                circuitId,
                Clients.Caller,
                Context.ConnectionId,
                Context.ConnectionAborted);
            if (circuitHost != null)
            {
                _circuitHandleRegistry.SetCircuit(Context.Items, CircuitKey, circuitHost);
                circuitHost.SetCircuitUser(Context.User);
                circuitHost.SendPendingBatches();
                return true;
            }

            // If we get here the circuit does not exist anymore. This is something that's valid for a client to
            // recover from, and the client is not holding any resources right now other than the connection.
            return false;
        }

        public async ValueTask BeginInvokeDotNetFromJS(string callId, string assemblyName, string methodIdentifier, long dotNetObjectId, string argsJson)
        {
            var circuitHost = await GetActiveCircuitAsync();
            if (circuitHost == null)
            {
                return;
            }

            _ = circuitHost.BeginInvokeDotNetFromJS(callId, assemblyName, methodIdentifier, dotNetObjectId, argsJson);
        }

        public async ValueTask EndInvokeJSFromDotNet(long asyncHandle, bool succeeded, string arguments)
        {
            var circuitHost = await GetActiveCircuitAsync();
            if (circuitHost == null)
            {
                return;
            }

            _ = circuitHost.EndInvokeJSFromDotNet(asyncHandle, succeeded, arguments);
        }

        public async ValueTask ReceiveByteArray(int id, byte[] data)
        {
            var circuitHost = await GetActiveCircuitAsync();
            if (circuitHost == null)
            {
                return;
            }

            _ = circuitHost.ReceiveByteArray(id, data);
        }

        public async ValueTask<bool> ReceiveJSDataChunk(long streamId, long chunkId, byte[] chunk, string error)
        {
            var circuitHost = await GetActiveCircuitAsync();
            if (circuitHost == null)
            {
                return false;
            }

            // Note: this await will block the circuit. This is intentional.
            // The call into the circuitHost.ReceiveJSDataChunk will block regardless as we call into Renderer.Dispatcher.InvokeAsync
            // which ensures we're running on the main circuit thread so that the server/client remain in the same
            // synchronization context. Additionally, we're utilizing the return value as a heartbeat for the transfer
            // process, and without it would likely need to setup a separate endpoint to handle that functionality.
            return await circuitHost.ReceiveJSDataChunk(streamId, chunkId, chunk, error);
        }

<<<<<<< HEAD
        public async ValueTask DispatchBrowserEvent(JsonElement eventInfo)
        {
            Debug.Assert(eventInfo.GetArrayLength() == 2, "Array length should be 2");
            var eventDescriptor = eventInfo[0];
            var eventArgs = eventInfo[1];

            var circuitHost = await GetActiveCircuitAsync();
            if (circuitHost == null)
            {
                return;
            }

            _ = circuitHost.DispatchEvent(eventDescriptor, eventArgs);
        }

        public async IAsyncEnumerable<ArraySegment<byte>> SendDotNetStreamToJS(long streamId)
        {
            var circuitHost = await GetActiveCircuitAsync();
            if (circuitHost == null)
            {
                yield break;
            }

            var dotNetStreamReference = await circuitHost.TryClaimPendingStream(streamId);
            if (dotNetStreamReference == default)
            {
                yield break;
            }

            var buffer = ArrayPool<byte>.Shared.Rent(32 * 1024);

            try
            {
                int bytesRead;
                while ((bytesRead = await circuitHost.SendDotNetStreamAsync(dotNetStreamReference, streamId, buffer)) > 0)
                {
                    yield return new ArraySegment<byte>(buffer, 0, bytesRead);
                }
            }
            finally
            {
                ArrayPool<byte>.Shared.Return(buffer, clearArray: true);

                if (!dotNetStreamReference.LeaveOpen)
                {
                    dotNetStreamReference.Stream?.Dispose();
                }
            }
        }

=======
>>>>>>> b7528e52
        public async ValueTask OnRenderCompleted(long renderId, string errorMessageOrNull)
        {
            var circuitHost = await GetActiveCircuitAsync();
            if (circuitHost == null)
            {
                return;
            }

            Log.ReceivedConfirmationForBatch(_logger, renderId);
            _ = circuitHost.OnRenderCompletedAsync(renderId, errorMessageOrNull);
        }

        public async ValueTask OnLocationChanged(string uri, bool intercepted)
        {
            var circuitHost = await GetActiveCircuitAsync();
            if (circuitHost == null)
            {
                return;
            }

            _ = circuitHost.OnLocationChangedAsync(uri, intercepted);
        }

        // We store the CircuitHost through a *handle* here because Context.Items is tied to the lifetime
        // of the connection. It's possible that a misbehaving client could cause disposal of a CircuitHost
        // but keep a connection open indefinitely, preventing GC of the Circuit and related application state.
        // Using a handle allows the CircuitHost to clear this reference in the background.
        //
        // See comment on error handling on the class definition.
        private async ValueTask<CircuitHost> GetActiveCircuitAsync([CallerMemberName] string callSite = "")
        {
            var handle = _circuitHandleRegistry.GetCircuitHandle(Context.Items, CircuitKey);
            var circuitHost = handle?.CircuitHost;
            if (handle != null && circuitHost == null)
            {
                // This can occur when a circuit host does not exist anymore due to an unhandled exception.
                // We can reject this and terminate the connection.
                Log.CircuitHostShutdown(_logger, callSite);
                await NotifyClientError(Clients.Caller, "Circuit has been shut down due to error.");
                Context.Abort();
                return null;
            }
            else if (circuitHost == null)
            {
                // This can occur when a circuit host does not exist anymore due to an unhandled exception.
                // We can reject this and terminate the connection.
                Log.CircuitHostNotInitialized(_logger, callSite);
                await NotifyClientError(Clients.Caller, "Circuit not initialized.");
                Context.Abort();
                return null;
            }

            return circuitHost;
        }

        private static Task NotifyClientError(IClientProxy client, string error) => client.SendAsync("JS.Error", error);

        private static class Log
        {
            private static readonly Action<ILogger, long, Exception> _receivedConfirmationForBatch =
                LoggerMessage.Define<long>(LogLevel.Debug, new EventId(1, "ReceivedConfirmationForBatch"), "Received confirmation for batch {BatchId}");

            private static readonly Action<ILogger, CircuitId, Exception> _circuitAlreadyInitialized =
                LoggerMessage.Define<CircuitId>(LogLevel.Debug, new EventId(2, "CircuitAlreadyInitialized"), "The circuit host '{CircuitId}' has already been initialized");

            private static readonly Action<ILogger, string, Exception> _circuitHostNotInitialized =
                LoggerMessage.Define<string>(LogLevel.Debug, new EventId(3, "CircuitHostNotInitialized"), "Call to '{CallSite}' received before the circuit host initialization");

            private static readonly Action<ILogger, string, Exception> _circuitHostShutdown =
                LoggerMessage.Define<string>(LogLevel.Debug, new EventId(4, "CircuitHostShutdown"), "Call to '{CallSite}' received after the circuit was shut down");

            private static readonly Action<ILogger, string, Exception> _invalidInputData =
                LoggerMessage.Define<string>(LogLevel.Debug, new EventId(5, "InvalidInputData"), "Call to '{CallSite}' received invalid input data");

            private static readonly Action<ILogger, Exception> _circuitInitializationFailed =
                LoggerMessage.Define(LogLevel.Debug, new EventId(6, "CircuitInitializationFailed"), "Circuit initialization failed");

            private static readonly Action<ILogger, CircuitId, string, string, Exception> _createdCircuit =
                LoggerMessage.Define<CircuitId, string, string>(LogLevel.Debug, new EventId(7, "CreatedCircuit"), "Created circuit '{CircuitId}' with secret '{CircuitIdSecret}' for '{ConnectionId}'");

            private static readonly Action<ILogger, string, Exception> _invalidCircuitId =
                LoggerMessage.Define<string>(LogLevel.Debug, new EventId(8, "InvalidCircuitId"), "ConnectAsync received an invalid circuit id '{CircuitIdSecret}'");

            private static readonly Action<ILogger, Exception> _sendingDotNetStreamFailed =
                LoggerMessage.Define(LogLevel.Debug, new EventId(9, "SendingDotNetStreamFailed"), "Sending the .NET stream data to JS failed");

            public static void ReceivedConfirmationForBatch(ILogger logger, long batchId) => _receivedConfirmationForBatch(logger, batchId, null);

            public static void CircuitAlreadyInitialized(ILogger logger, CircuitId circuitId) => _circuitAlreadyInitialized(logger, circuitId, null);

            public static void CircuitHostNotInitialized(ILogger logger, [CallerMemberName] string callSite = "") => _circuitHostNotInitialized(logger, callSite, null);

            public static void CircuitHostShutdown(ILogger logger, [CallerMemberName] string callSite = "") => _circuitHostShutdown(logger, callSite, null);

            public static void InvalidInputData(ILogger logger, [CallerMemberName] string callSite = "") => _invalidInputData(logger, callSite, null);

            public static void CircuitInitializationFailed(ILogger logger, Exception exception) => _circuitInitializationFailed(logger, exception);

            public static void SendingDotNetStreamFailed(ILogger logger, Exception exception) => _sendingDotNetStreamFailed(logger, exception);

            public static void CreatedCircuit(ILogger logger, CircuitId circuitId, string circuitSecret, string connectionId)
            {
                // Redact the secret unless tracing is on.
                if (!logger.IsEnabled(LogLevel.Trace))
                {
                    circuitSecret = "(redacted)";
                }

                _createdCircuit(logger, circuitId, circuitSecret, connectionId, null);
            }

            public static void InvalidCircuitId(ILogger logger, string circuitSecret)
            {
                // Redact the secret unless tracing is on.
                if (!logger.IsEnabled(LogLevel.Trace))
                {
                    circuitSecret = "(redacted)";
                }

                _invalidCircuitId(logger, circuitSecret, null);
            }
        }
    }
}<|MERGE_RESOLUTION|>--- conflicted
+++ resolved
@@ -243,22 +243,6 @@
             return await circuitHost.ReceiveJSDataChunk(streamId, chunkId, chunk, error);
         }
 
-<<<<<<< HEAD
-        public async ValueTask DispatchBrowserEvent(JsonElement eventInfo)
-        {
-            Debug.Assert(eventInfo.GetArrayLength() == 2, "Array length should be 2");
-            var eventDescriptor = eventInfo[0];
-            var eventArgs = eventInfo[1];
-
-            var circuitHost = await GetActiveCircuitAsync();
-            if (circuitHost == null)
-            {
-                return;
-            }
-
-            _ = circuitHost.DispatchEvent(eventDescriptor, eventArgs);
-        }
-
         public async IAsyncEnumerable<ArraySegment<byte>> SendDotNetStreamToJS(long streamId)
         {
             var circuitHost = await GetActiveCircuitAsync();
@@ -294,8 +278,6 @@
             }
         }
 
-=======
->>>>>>> b7528e52
         public async ValueTask OnRenderCompleted(long renderId, string errorMessageOrNull)
         {
             var circuitHost = await GetActiveCircuitAsync();
