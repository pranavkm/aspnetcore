<Project Sdk="Microsoft.NET.Sdk">

  <PropertyGroup>
    <TargetFramework>$(DefaultNetCoreTargetFramework)</TargetFramework>
    <Description>Runtime server features for ASP.NET Core Blazor applications.</Description>
<<<<<<< HEAD
    <IsPackable>false</IsPackable>
    <HasReferenceAssembly>false</HasReferenceAssembly>
=======
    <IsShippingPackage>true</IsShippingPackage>
>>>>>>> 412404c7

    <!-- We're deliberately bundling assemblies as content files. Suppress the warning. -->
    <NoWarn>$(NoWarn);NU5100</NoWarn>
    <GenerateDocumentationFile>true</GenerateDocumentationFile>
    <Nullable>enable</Nullable>
  </PropertyGroup>

  <ItemGroup>
    <Reference Include="Microsoft.AspNetCore.StaticFiles" />
    <Reference Include="Microsoft.NETCore.BrowserDebugHost.Transport" GeneratePathProperty="true" PrivateAssets="All" />
  </ItemGroup>

  <ItemGroup>
    <InternalsVisibleTo Include="Microsoft.AspNetCore.Components.WebAssembly.Server.Tests" />
  </ItemGroup>

  <ItemGroup>
    <Compile Include="$(ComponentsSharedSourceRoot)\src\CacheHeaderSettings.cs" Link="Shared\CacheHeaderSettings.cs" />
    <Compile Include="$(SharedSourceRoot)\CommandLineUtils\Utilities\DotNetMuxer.cs" Link="Shared\DotNetMuxer.cs" />

    <Content Include="build\**" Pack="true" PackagePath="build\%(RecursiveDir)%(FileName)%(Extension)" />
  </ItemGroup>

  <!-- Emit debug proxy binaries to output directory. This lets us launch it as a separate process while keeping the build output self-contained.  -->
  <Target Name="IncludeDebugProxyBinariesAsContent" BeforeTargets="AssignTargetPaths">
    <ItemGroup>
      <DebugProxyBinaries Include="$(PkgMicrosoft_NETCore_BrowserDebugHost_Transport)\tools\$(DefaultNetCoreTargetFramework)\**" />
      <Content Include="@(DebugProxyBinaries)" Pack="true" PackagePath="tools\BlazorDebugProxy\%(RecursiveDir)%(FileName)%(Extension)" Link="BlazorDebugProxy\%(RecursiveDir)%(FileName)%(Extension)" CopyToOutputDirectory="PreserveNewest" />
    </ItemGroup>
  </Target>

</Project><|MERGE_RESOLUTION|>--- conflicted
+++ resolved
@@ -3,12 +3,7 @@
   <PropertyGroup>
     <TargetFramework>$(DefaultNetCoreTargetFramework)</TargetFramework>
     <Description>Runtime server features for ASP.NET Core Blazor applications.</Description>
-<<<<<<< HEAD
-    <IsPackable>false</IsPackable>
-    <HasReferenceAssembly>false</HasReferenceAssembly>
-=======
     <IsShippingPackage>true</IsShippingPackage>
->>>>>>> 412404c7
 
     <!-- We're deliberately bundling assemblies as content files. Suppress the warning. -->
     <NoWarn>$(NoWarn);NU5100</NoWarn>
