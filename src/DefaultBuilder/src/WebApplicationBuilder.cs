--- conflicted
+++ resolved
@@ -171,12 +171,10 @@
             ((IConfigurationBuilder)Configuration).Sources.Clear();
             Configuration.AddConfiguration(_builtApplication.Configuration);
 
-<<<<<<< HEAD
             _builtApplication.Properties[WebApplicationBuilderKey] = true;
-=======
+          
             // Mark the service collection as read-only to prevent future modifications
             _services.IsReadOnly = true;
->>>>>>> 176d2ae7
 
             return _builtApplication;
         }
