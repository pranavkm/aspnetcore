--- conflicted
+++ resolved
@@ -32,11 +32,7 @@
             Assert.True(0 == publishResult.ExitCode, ErrorMessages.GetFailedProcessMessage("publish", Project, publishResult));
 
             // Run dotnet build after publish. The reason is that one uses Config = Debug and the other uses Config = Release
-<<<<<<< HEAD
-            // The output from publish will go into bin/Release/netcoreapp5.0/publish and won't be affected by calling build
-=======
             // The output from publish will go into bin/Release/netcoreappX.Y/publish and won't be affected by calling build
->>>>>>> 2c179318
             // later, while the opposite is not true.
 
             var buildResult = await Project.RunDotNetBuildAsync();
