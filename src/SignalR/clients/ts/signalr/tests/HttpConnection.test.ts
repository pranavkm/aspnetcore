// Copyright (c) .NET Foundation. All rights reserved.
// Licensed under the Apache License, Version 2.0. See License.txt in the project root for license information.

import { HttpResponse } from "../src/HttpClient";
import { HttpConnection, INegotiateResponse, TransportSendQueue } from "../src/HttpConnection";
import { IHttpConnectionOptions } from "../src/IHttpConnectionOptions";
import { HttpTransportType, ITransport, TransferFormat } from "../src/ITransport";
import { getUserAgentHeader } from "../src/Utils";

import { HttpError } from "../src/Errors";
import { ILogger, LogLevel } from "../src/ILogger";
import { NullLogger } from "../src/Loggers";
import { EventSourceConstructor, WebSocketConstructor } from "../src/Polyfills";

import { eachEndpointUrl, eachTransport, VerifyLogger } from "./Common";
import { TestHttpClient } from "./TestHttpClient";
import { TestTransport } from "./TestTransport";
import { TestEvent, TestWebSocket } from "./TestWebSocket";
import { PromiseSource, registerUnhandledRejectionHandler, SyncPoint } from "./Utils";

const commonOptions: IHttpConnectionOptions = {
    logger: NullLogger.instance,
};

const defaultConnectionId = "abc123";
const defaultConnectionToken = "123abc";
const defaultNegotiateResponse: INegotiateResponse = {
    availableTransports: [
        { transport: "WebSockets", transferFormats: ["Text", "Binary"] },
        { transport: "ServerSentEvents", transferFormats: ["Text"] },
        { transport: "LongPolling", transferFormats: ["Text", "Binary"] },
    ],
    connectionId: defaultConnectionId,
    connectionToken: defaultConnectionToken,
    negotiateVersion: 1,
};

function ServerSentEventsNotAllowed() { throw new Error("Don't allow ServerSentEvents."); }
function WebSocketNotAllowed() { throw new Error("Don't allow Websockets."); }

registerUnhandledRejectionHandler();

describe("HttpConnection", () => {
    it("cannot be created with relative url if document object is not present", () => {
        expect(() => new HttpConnection("/test", commonOptions))
            .toThrow("Cannot resolve '/test'.");
    });

    it("cannot be created with relative url if window object is not present", () => {
        (global as any).window = {};
        expect(() => new HttpConnection("/test", commonOptions))
            .toThrow("Cannot resolve '/test'.");
        delete (global as any).window;
    });

    it("starting connection fails if getting id fails", async () => {
        await VerifyLogger.run(async (logger) => {
            const options: IHttpConnectionOptions = {
                ...commonOptions,
                httpClient: new TestHttpClient()
                    .on("POST", () => Promise.reject("error"))
                    .on("GET", () => ""),
                logger,
            } as IHttpConnectionOptions;

            const connection = new HttpConnection("http://tempuri.org", options);

            await expect(connection.start(TransferFormat.Text))
                .rejects
                .toThrow(new Error("Failed to complete negotiation with the server: error"));
        },
        "Failed to start the connection: Error: Failed to complete negotiation with the server: error",
        "Failed to complete negotiation with the server: error");
    });

    it("cannot start a running connection", async () => {
        await VerifyLogger.run(async (logger) => {
            const options: IHttpConnectionOptions = {
                ...commonOptions,
                httpClient: new TestHttpClient()
                    .on("POST", () => defaultNegotiateResponse),
                logger,
                transport: {
                    connect() {
                        return Promise.resolve();
                    },
                    send() {
                        return Promise.resolve();
                    },
                    stop() {
                        return Promise.resolve();
                    },
                    onclose: null,
                    onreceive: null,
                },
            } as IHttpConnectionOptions;

            const connection = new HttpConnection("http://tempuri.org", options);
            try {
                await connection.start(TransferFormat.Text);

                await expect(connection.start(TransferFormat.Text))
                    .rejects
                    .toThrow("Cannot start an HttpConnection that is not in the 'Disconnected' state.");
            } finally {
                (options.transport as ITransport).onclose!();
                await connection.stop();
            }
        });
    });

    it("can start a stopped connection", async () => {
        await VerifyLogger.run(async (logger) => {
            const options: IHttpConnectionOptions = {
                ...commonOptions,
                httpClient: new TestHttpClient()
                    .on("POST", () => {
                        return Promise.reject("reached negotiate.");
                    })
                    .on("GET", () => ""),
                logger,
            } as IHttpConnectionOptions;

            const connection = new HttpConnection("http://tempuri.org", options);

            await expect(connection.start(TransferFormat.Text))
                .rejects
                .toThrow(new Error("Failed to complete negotiation with the server: reached negotiate."));

            await expect(connection.start(TransferFormat.Text))
                .rejects
                .toThrow(new Error("Failed to complete negotiation with the server: reached negotiate."));
        },
        "Failed to complete negotiation with the server: reached negotiate.",
        "Failed to start the connection: Error: Failed to complete negotiation with the server: reached negotiate.");
    });

    it("can stop a starting connection", async () => {
        await VerifyLogger.run(async (logger) => {
            const stoppingPromise = new PromiseSource();
            const startingPromise = new PromiseSource();
            const options: IHttpConnectionOptions = {
                ...commonOptions,
                httpClient: new TestHttpClient()
                    .on("POST", async () => {
                        startingPromise.resolve();
                        await stoppingPromise;
                        return "{}";
                    }),
                logger,
            } as IHttpConnectionOptions;

            const connection = new HttpConnection("http://tempuri.org", options);

<<<<<<< HEAD
            const startPromise = connection.start(TransferFormat.Text);
=======
            const startPromise = connection.start(TransferFormat.Text)
>>>>>>> a5864bb1

            await startingPromise;
            const stopPromise = connection.stop();
            stoppingPromise.resolve();

            await stopPromise;

            await expect(startPromise)
                .rejects
                .toThrow("The connection was stopped during negotiation.");
        },
        "Failed to start the connection: Error: The connection was stopped during negotiation.");
    });

    it("cannot send with an un-started connection", async () => {
        await VerifyLogger.run(async (logger) => {
            const connection = new HttpConnection("http://tempuri.org");

            await expect(connection.send("LeBron James"))
                .rejects
                .toThrow("Cannot send data if the connection is not in the 'Connected' State.");
        });
    });

    it("sending before start doesn't throw synchronously", async () => {
        await VerifyLogger.run(async (logger) => {
            const connection = new HttpConnection("http://tempuri.org");

            try {
                connection.send("test").catch((e) => {});
            } catch (e) {
                expect(false).toBe(true);
            }

        });
    });

    it("cannot be started if negotiate returns non 200 response", async () => {
        await VerifyLogger.run(async (logger) => {
            const options: IHttpConnectionOptions = {
                ...commonOptions,
                httpClient: new TestHttpClient()
                    .on("POST", () => new HttpResponse(999))
                    .on("GET", () => ""),
                logger,
            } as IHttpConnectionOptions;

            const connection = new HttpConnection("http://tempuri.org", options);
            await expect(connection.start(TransferFormat.Text))
                .rejects
                .toThrow("Unexpected status code returned from negotiate '999'");
        },
        "Failed to start the connection: Error: Unexpected status code returned from negotiate '999'");
    });

    it("all transport failure errors get aggregated", async () => {
        await VerifyLogger.run(async (loggerImpl) => {
            let negotiateCount: number = 0;
            const options: IHttpConnectionOptions = {
                WebSocket: false,
                ...commonOptions,
                httpClient: new TestHttpClient()
                    .on("POST", () =>  {
                        negotiateCount++;
                        return defaultNegotiateResponse;
                    })
                    .on("GET", () => new HttpResponse(200))
                    .on("DELETE", () => new HttpResponse(202)),

                logger: loggerImpl,
                transport: HttpTransportType.WebSockets,
            } as IHttpConnectionOptions;

            const connection = new HttpConnection("http://tempuri.org", options);
            await expect(connection.start(TransferFormat.Text))
                .rejects
                .toThrow("Unable to connect to the server with any of the available transports. WebSockets failed: Error: WebSocket failed to connect. " +
                "The connection could not be found on the server, either the endpoint may not be a SignalR endpoint, the connection ID is not present on the server, " +
                "or there is a proxy blocking WebSockets. If you have multiple servers check that sticky sessions are enabled. ServerSentEvents failed: Error: 'ServerSentEvents' is disabled by the client. LongPolling failed: Error: 'LongPolling' is disabled by the client.");

            expect(negotiateCount).toEqual(1);
        },
        "Failed to start the transport 'WebSockets': Error: WebSocket failed to connect. The connection could not be found on the server, " +
        "either the endpoint may not be a SignalR endpoint, the connection ID is not present on the server, or there is a proxy blocking WebSockets. If you have multiple servers check that sticky sessions are enabled.",
        "Failed to start the connection: Error: Unable to connect to the server with any of the available transports. WebSockets failed: " +
        "Error: WebSocket failed to connect. The connection could not be found on the server, either the endpoint may not be a SignalR endpoint, the connection ID is not present on the server, or there is a proxy blocking WebSockets. If you have multiple servers check that sticky sessions are enabled. ServerSentEvents failed: Error: 'ServerSentEvents' is disabled by the client. LongPolling failed: Error: 'LongPolling' is disabled by the client.");
    });

    it("negotiate called again when transport fails to start and falls back", async () => {
        await VerifyLogger.run(async (loggerImpl) => {
            let negotiateCount: number = 0;
            const options: IHttpConnectionOptions = {
                EventSource: ServerSentEventsNotAllowed,
                WebSocket: WebSocketNotAllowed,
                ...commonOptions,
                httpClient: new TestHttpClient()
                    .on("POST", () =>  {
                        negotiateCount++;
                        return defaultNegotiateResponse;
                    })
                    .on("GET", () => new HttpResponse(200))
                    .on("DELETE", () => new HttpResponse(202)),

                logger: loggerImpl,
                transport: HttpTransportType.WebSockets | HttpTransportType.ServerSentEvents,
            } as IHttpConnectionOptions;

            const connection = new HttpConnection("http://tempuri.org", options);
            await expect(connection.start(TransferFormat.Text))
                .rejects
                .toThrow("Unable to connect to the server with any of the available transports. WebSockets failed: Error: Don't allow Websockets. ServerSentEvents failed: Error: Don't allow ServerSentEvents. LongPolling failed: Error: 'LongPolling' is disabled by the client.");

            expect(negotiateCount).toEqual(2);
        },
        "Failed to start the transport 'WebSockets': Error: Don't allow Websockets.",
        "Failed to start the transport 'ServerSentEvents': Error: Don't allow ServerSentEvents.",
        "Failed to start the connection: Error: Unable to connect to the server with any of the available transports. WebSockets failed: Error: Don't allow Websockets. ServerSentEvents failed: Error: Don't allow ServerSentEvents. LongPolling failed: Error: 'LongPolling' is disabled by the client.");
    });

    it("failed re-negotiate fails start", async () => {
        await VerifyLogger.run(async (loggerImpl) => {
            let negotiateCount: number = 0;
            const options: IHttpConnectionOptions = {
                EventSource: ServerSentEventsNotAllowed,
                WebSocket: WebSocketNotAllowed,
                ...commonOptions,
                httpClient: new TestHttpClient()
                    .on("POST", () =>  {
                        negotiateCount++;
                        if (negotiateCount === 2) {
                            throw new Error("negotiate failed");
                        }
                        return defaultNegotiateResponse;
                    })
                    .on("GET", () => new HttpResponse(200))
                    .on("DELETE", () => new HttpResponse(202)),

                logger: loggerImpl,
            } as IHttpConnectionOptions;

            const connection = new HttpConnection("http://tempuri.org", options);
            await expect(connection.start(TransferFormat.Text))
                .rejects
                .toThrow("negotiate failed");

            expect(negotiateCount).toEqual(2);
        },
        "Failed to start the transport 'WebSockets': Error: Don't allow Websockets.",
        "Failed to complete negotiation with the server: Error: negotiate failed",
        "Failed to start the connection: Error: Failed to complete negotiation with the server: Error: negotiate failed");
    });

    it("can stop a non-started connection", async () => {
        await VerifyLogger.run(async (logger) => {
            const connection = new HttpConnection("http://tempuri.org", { ...commonOptions, logger });
            await connection.stop();
        });
    });

    it("start throws after all transports fail", async () => {
        await VerifyLogger.run(async (logger) => {
            const options: IHttpConnectionOptions = {
                ...commonOptions,
                httpClient: new TestHttpClient()
                    .on("POST", () => ({ connectionId: "42", availableTransports: [] }))
                    .on("GET", () => { throw new Error("fail"); }),
                logger,
            } as IHttpConnectionOptions;

            const connection = new HttpConnection("http://tempuri.org?q=myData", options);

            await expect(connection.start(TransferFormat.Text))
                .rejects
                .toThrow("None of the transports supported by the client are supported by the server.");
        },
        "Failed to start the connection: Error: None of the transports supported by the client are supported by the server.");
    });

    it("preserves user's query string", async () => {
        await VerifyLogger.run(async (logger) => {
            const connectUrl = new PromiseSource<string>();
            const fakeTransport: ITransport = {
                connect(url: string): Promise<void> {
                    connectUrl.resolve(url);
                    return Promise.resolve();
                },
                send(): Promise<void> {
                    return Promise.resolve();
                },
                stop(): Promise<void> {
                    return Promise.resolve();
                },
                onclose: null,
                onreceive: null,
            };

            const options: IHttpConnectionOptions = {
                ...commonOptions,
                httpClient: new TestHttpClient()
                    .on("POST", () => "{ \"connectionId\": \"42\" }")
                    .on("GET", () => ""),
                logger,
                transport: fakeTransport,
            } as IHttpConnectionOptions;

            const connection = new HttpConnection("http://tempuri.org?q=myData", options);
            try {
                const startPromise = connection.start(TransferFormat.Text);

                expect(await connectUrl).toBe("http://tempuri.org?q=myData&id=42");

                await startPromise;
            } finally {
                (options.transport as ITransport).onclose!();
                await connection.stop();
            }
        });
    });

    eachEndpointUrl((givenUrl: string, expectedUrl: string) => {
        it(`negotiate request for '${givenUrl}' puts 'negotiate' at the end of the path`, async () => {
            await VerifyLogger.run(async (logger) => {
                const negotiateUrl = new PromiseSource<string>();
                const options: IHttpConnectionOptions = {
                    ...commonOptions,
                    httpClient: new TestHttpClient()
                        .on("POST", (r) => {
                            negotiateUrl.resolve(r.url || "");
                            throw new HttpError("We don't care how this turns out", 500);
                        })
                        .on("GET", () => {
                            return new HttpResponse(204);
                        })
                        .on("DELETE", () => new HttpResponse(202)),
                    logger,
                } as IHttpConnectionOptions;

                const connection = new HttpConnection(givenUrl, options);
                try {
                    const startPromise = connection.start(TransferFormat.Text);

                    expect(await negotiateUrl).toBe(expectedUrl);

                    await expect(startPromise).rejects.toThrow("We don't care how this turns out");
                } finally {
                    await connection.stop();
                }
            },
            "Failed to complete negotiation with the server: Error: We don't care how this turns out: Status code '500'",
            "Failed to start the connection: Error: Failed to complete negotiation with the server: Error: We don't care how this turns out: Status code '500'");
        });
    });

    eachTransport((requestedTransport: HttpTransportType) => {
        it(`cannot be started if requested ${HttpTransportType[requestedTransport]} transport not available on server`, async () => {
            await VerifyLogger.run(async (logger) => {
                // Clone the default response
                const negotiateResponse = { ...defaultNegotiateResponse };

                // Remove the requested transport from the response
                negotiateResponse.availableTransports = negotiateResponse.availableTransports!
                    .filter((f) => f.transport !== HttpTransportType[requestedTransport]);

                const options: IHttpConnectionOptions = {
                    ...commonOptions,
                    httpClient: new TestHttpClient()
                        .on("POST", () => negotiateResponse)
                        .on("GET", () => new HttpResponse(204)),
                    logger,
                    transport: requestedTransport,
                } as IHttpConnectionOptions;

                const connection = new HttpConnection("http://tempuri.org", options);

                await expect(connection.start(TransferFormat.Text))
                    .rejects
                    .toThrow(`Unable to connect to the server with any of the available transports. ${negotiateResponse.availableTransports[0].transport} failed: Error: '${negotiateResponse.availableTransports[0].transport}' is disabled by the client.` +
                    ` ${negotiateResponse.availableTransports[1].transport} failed: Error: '${negotiateResponse.availableTransports[1].transport}' is disabled by the client.`);
            },
            /Failed to start the connection: Error: Unable to connect to the server with any of the available transports. [a-zA-Z]+\b failed: Error: '[a-zA-Z]+\b' is disabled by the client. [a-zA-Z]+\b failed: Error: '[a-zA-Z]+\b' is disabled by the client./);
        });

        it(`cannot be started if server's only transport (${HttpTransportType[requestedTransport]}) is masked out by the transport option`, async () => {
            await VerifyLogger.run(async (logger) => {
                const negotiateResponse = {
                    availableTransports: [
                        { transport: "WebSockets", transferFormats: ["Text", "Binary"] },
                        { transport: "ServerSentEvents", transferFormats: ["Text"] },
                        { transport: "LongPolling", transferFormats: ["Text", "Binary"] },
                    ],
                    connectionId: "abc123",
                };

                // Build the mask by inverting the requested transport
                const transportMask = ~requestedTransport;

                // Remove all transports other than the requested one
                negotiateResponse.availableTransports = negotiateResponse.availableTransports
                    .filter((r) => r.transport === HttpTransportType[requestedTransport]);

                const options: IHttpConnectionOptions = {
                    ...commonOptions,
                    httpClient: new TestHttpClient()
                        .on("POST", () => negotiateResponse)
                        .on("GET", () => new HttpResponse(204)),
                    logger,
                    transport: transportMask,
                } as IHttpConnectionOptions;

                const connection = new HttpConnection("http://tempuri.org", options);

                try {
                    await connection.start(TransferFormat.Text);
                    fail("Expected connection.start to throw!");
                } catch (e) {
                    expect(e.message).toBe(`Unable to connect to the server with any of the available transports. ${HttpTransportType[requestedTransport]} failed: Error: '${HttpTransportType[requestedTransport]}' is disabled by the client.`);
                }
            },
            `Failed to start the connection: Error: Unable to connect to the server with any of the available transports. ${HttpTransportType[requestedTransport]} failed: Error: '${HttpTransportType[requestedTransport]}' is disabled by the client.`);
        });
    });

    for (const [val, name] of [[null, "null"], [undefined, "undefined"], [0, "0"]]) {
        it(`can be started when transport mask is ${name}`, async () => {
            let websocketOpen: (() => any) | null = null;
            const sync: SyncPoint = new SyncPoint();
            const websocket = class WebSocket {
                constructor() {
                    this._onopen = null;
                }
                // tslint:disable-next-line:variable-name
                private _onopen: ((this: WebSocket, ev: Event) => any) | null;
                public get onopen(): ((this: WebSocket, ev: Event) => any) | null {
                    return this._onopen;
                }
                public set onopen(onopen: ((this: WebSocket, ev: Event) => any) | null) {
                    this._onopen = onopen;
                    websocketOpen = () => this._onopen!({} as Event);
                    sync.continue();
                }

                public close(): void {
                }
            };

            await VerifyLogger.run(async (logger) => {
                const options: IHttpConnectionOptions = {
                    WebSocket: websocket as any,
                    ...commonOptions,
                    httpClient: new TestHttpClient()
                        .on("POST", () => defaultNegotiateResponse)
                        .on("GET", () => new HttpResponse(200))
                        .on("DELETE", () => new HttpResponse(202)),
                    logger,
                    transport: val,
                } as IHttpConnectionOptions;

                const connection = new HttpConnection("http://tempuri.org", options);

                const startPromise = connection.start(TransferFormat.Text);
                await sync.waitToContinue();
                websocketOpen!();
                await startPromise;

                await connection.stop();
            });
        });
    }

    it("cannot be started if no transport available on server and no transport requested", async () => {
        await VerifyLogger.run(async (logger) => {
            const options: IHttpConnectionOptions = {
                ...commonOptions,
                httpClient: new TestHttpClient()
                    .on("POST", () => ({ connectionId: "42", availableTransports: [] }))
                    .on("GET", () => ""),
                logger,
            } as IHttpConnectionOptions;

            const connection = new HttpConnection("http://tempuri.org", options);
            await expect(connection.start(TransferFormat.Text))
                .rejects
                .toThrow("None of the transports supported by the client are supported by the server.");
        },
        "Failed to start the connection: Error: None of the transports supported by the client are supported by the server.");
    });

    it("does not send negotiate request if WebSockets transport requested explicitly and skipNegotiation is true", async () => {
        const websocket = class WebSocket {
            constructor() {
                throw new Error("WebSocket constructor called.");
            }
        };
        await VerifyLogger.run(async (logger) => {
            const options: IHttpConnectionOptions = {
                WebSocket: websocket as any,
                ...commonOptions,
                httpClient: new TestHttpClient()
                    .on("POST", () => { throw new Error("Should not be called"); })
                    .on("GET", () => { throw new Error("Should not be called"); }),
                logger,
                skipNegotiation: true,
                transport: HttpTransportType.WebSockets,
            } as IHttpConnectionOptions;

            const connection = new HttpConnection("http://tempuri.org", options);
            await expect(connection.start(TransferFormat.Text))
                .rejects
                .toThrow("WebSocket constructor called.");
        },
        "Failed to start the connection: Error: WebSocket constructor called.");
    });

    it("does not start non WebSockets transport if requested explicitly and skipNegotiation is true", async () => {
        await VerifyLogger.run(async (logger) => {
            const options: IHttpConnectionOptions = {
                ...commonOptions,
                httpClient: new TestHttpClient(),
                logger,
                skipNegotiation: true,
                transport: HttpTransportType.LongPolling,
            } as IHttpConnectionOptions;

            const connection = new HttpConnection("http://tempuri.org", options);
            await expect(connection.start(TransferFormat.Text))
                .rejects
                .toThrow("Negotiation can only be skipped when using the WebSocket transport directly.");
        },
        "Failed to start the connection: Error: Negotiation can only be skipped when using the WebSocket transport directly.");
    });

    it("redirects to url when negotiate returns it", async () => {
        await VerifyLogger.run(async (logger) => {
            let firstNegotiate = true;
            let firstPoll = true;
            const httpClient = new TestHttpClient()
                .on("POST", /\/negotiate/, () => {
                    if (firstNegotiate) {
                        firstNegotiate = false;
                        return { url: "https://another.domain.url/chat" };
                    }
                    return {
                        availableTransports: [{ transport: "LongPolling", transferFormats: ["Text"] }],
                        connectionId: "0rge0d00-0040-0030-0r00-000q00r00e00",
                    };
                })
                .on("GET", () => {
                    if (firstPoll) {
                        firstPoll = false;
                        return "";
                    }
                    return new HttpResponse(200);
                })
                .on("DELETE", () => new HttpResponse(202));

            const options: IHttpConnectionOptions = {
                ...commonOptions,
                httpClient,
                logger,
                transport: HttpTransportType.LongPolling,
            } as IHttpConnectionOptions;

            const connection = new HttpConnection("http://tempuri.org", options);
            try {
                await connection.start(TransferFormat.Text);

                expect(httpClient.sentRequests.length).toBeGreaterThanOrEqual(4);
                expect(httpClient.sentRequests[0].url).toBe("http://tempuri.org/negotiate?negotiateVersion=1");
                expect(httpClient.sentRequests[1].url).toBe("https://another.domain.url/chat/negotiate?negotiateVersion=1");
                expect(httpClient.sentRequests[2].url).toMatch(/^https:\/\/another\.domain\.url\/chat\?id=0rge0d00-0040-0030-0r00-000q00r00e00/i);
                expect(httpClient.sentRequests[3].url).toMatch(/^https:\/\/another\.domain\.url\/chat\?id=0rge0d00-0040-0030-0r00-000q00r00e00/i);
            } finally {
                await connection.stop();
            }
        });
    });

    it("fails to start if negotiate redirects more than 100 times", async () => {
        await VerifyLogger.run(async (logger) => {
            const httpClient = new TestHttpClient()
                .on("POST", /\/negotiate/, () => ({ url: "https://another.domain.url/chat" }));

            const options: IHttpConnectionOptions = {
                ...commonOptions,
                httpClient,
                logger,
                transport: HttpTransportType.LongPolling,
            } as IHttpConnectionOptions;

            const connection = new HttpConnection("http://tempuri.org", options);
            await expect(connection.start(TransferFormat.Text))
                .rejects
                .toThrow("Negotiate redirection limit exceeded.");
        },
        "Failed to start the connection: Error: Negotiate redirection limit exceeded.");
    });

    it("redirects to url when negotiate returns it with access token", async () => {
        await VerifyLogger.run(async (logger) => {
            let firstNegotiate = true;
            let firstPoll = true;
            const httpClient = new TestHttpClient()
                .on("POST", /\/negotiate/, (r) => {
                    if (firstNegotiate) {
                        firstNegotiate = false;

                        if (r.headers && r.headers.Authorization !== "Bearer firstSecret") {
                            return new HttpResponse(401, "Unauthorized", "");
                        }

                        return { url: "https://another.domain.url/chat", accessToken: "secondSecret" };
                    }

                    if (r.headers && r.headers.Authorization !== "Bearer secondSecret") {
                        return new HttpResponse(401, "Unauthorized", "");
                    }

                    return {
                        availableTransports: [{ transport: "LongPolling", transferFormats: ["Text"] }],
                        connectionId: "0rge0d00-0040-0030-0r00-000q00r00e00",
                    };
                })
                .on("GET", (r) => {
                    if (r.headers && r.headers.Authorization !== "Bearer secondSecret") {
                        return new HttpResponse(401, "Unauthorized", "");
                    }

                    if (firstPoll) {
                        firstPoll = false;
                        return "";
                    }
                    return new HttpResponse(204, "No Content", "");
                })
                .on("DELETE", () => new HttpResponse(202));

            const options: IHttpConnectionOptions = {
                ...commonOptions,
                accessTokenFactory: () => "firstSecret",
                httpClient,
                logger,
                transport: HttpTransportType.LongPolling,
            } as IHttpConnectionOptions;

            const connection = new HttpConnection("http://tempuri.org", options);
            try {
                await connection.start(TransferFormat.Text);

                expect(httpClient.sentRequests.length).toBe(4);
                expect(httpClient.sentRequests[0].url).toBe("http://tempuri.org/negotiate?negotiateVersion=1");
                expect(httpClient.sentRequests[1].url).toBe("https://another.domain.url/chat/negotiate?negotiateVersion=1");
                expect(httpClient.sentRequests[2].url).toMatch(/^https:\/\/another\.domain\.url\/chat\?id=0rge0d00-0040-0030-0r00-000q00r00e00/i);
                expect(httpClient.sentRequests[3].url).toMatch(/^https:\/\/another\.domain\.url\/chat\?id=0rge0d00-0040-0030-0r00-000q00r00e00/i);
            } finally {
                await connection.stop();
            }
        });
    });

    it("throws error if negotiate response has error", async () => {
        await VerifyLogger.run(async (logger) => {
            const httpClient = new TestHttpClient()
                .on("POST", /\/negotiate/, () => ({ error: "Negotiate error." }));

            const options: IHttpConnectionOptions = {
                ...commonOptions,
                httpClient,
                logger,
                transport: HttpTransportType.LongPolling,
            } as IHttpConnectionOptions;

            const connection = new HttpConnection("http://tempuri.org", options);
            await expect(connection.start(TransferFormat.Text))
                .rejects
                .toThrow("Negotiate error.");
        },
        "Failed to start the connection: Error: Negotiate error.");
    });

    it("authorization header removed when token factory returns null and using LongPolling", async () => {
        await VerifyLogger.run(async (logger) => {
            const availableTransport = { transport: "LongPolling", transferFormats: ["Text"] };

            let httpClientGetCount = 0;
            let accessTokenFactoryCount = 0;
            const options: IHttpConnectionOptions = {
                ...commonOptions,
                accessTokenFactory: () => {
                    accessTokenFactoryCount++;
                    if (accessTokenFactoryCount === 1) {
                        return "A token value";
                    } else {
                        // Return a null value after the first call to test the header being removed
                        return null;
                    }
                },
                httpClient: new TestHttpClient()
                    .on("POST", () => ({ connectionId: "42", availableTransports: [availableTransport] }))
                    .on("GET", (r) => {
                        httpClientGetCount++;
                        // tslint:disable-next-line:no-string-literal
                        const authorizationValue = r.headers!["Authorization"];
                        if (httpClientGetCount === 1) {
                            if (authorizationValue) {
                                fail("First long poll request should have a authorization header.");
                            }
                            // First long polling request must succeed so start completes
                            return "";
                        } else {
                            // Check second long polling request has its header removed
                            if (authorizationValue) {
                                fail("Second long poll request should have no authorization header.");
                            }
                        }
                    })
                    .on("DELETE", () => new HttpResponse(202)),
                logger,
            } as IHttpConnectionOptions;

            const connection = new HttpConnection("http://tempuri.org", options);
            try {
                await connection.start(TransferFormat.Text);

                expect(httpClientGetCount).toBeGreaterThanOrEqual(2);
                expect(accessTokenFactoryCount).toBeGreaterThanOrEqual(2);
            } finally {
                await connection.stop();
            }
        });
    });

    it("sets inherentKeepAlive feature when using LongPolling", async () => {
        await VerifyLogger.run(async (logger) => {
            const availableTransport = { transport: "LongPolling", transferFormats: ["Text"] };

            let httpClientGetCount = 0;
            const options: IHttpConnectionOptions = {
                ...commonOptions,
                httpClient: new TestHttpClient()
                    .on("POST", () => ({ connectionId: "42", availableTransports: [availableTransport] }))
                    .on("GET", () => {
                        httpClientGetCount++;
                        if (httpClientGetCount === 1) {
                            // First long polling request must succeed so start completes
                            return "";
                        }
                    })
                    .on("DELETE", () => new HttpResponse(202)),
                logger,
            } as IHttpConnectionOptions;

            const connection = new HttpConnection("http://tempuri.org", options);
            try {
                await connection.start(TransferFormat.Text);
                expect(connection.features.inherentKeepAlive).toBe(true);
            } finally {
                await connection.stop();
            }
        });
    });

    it("transport handlers set before start", async () => {
        await VerifyLogger.run(async (logger) => {
            const availableTransport = { transport: "LongPolling", transferFormats: ["Text"] };
            let handlersSet = false;

            let httpClientGetCount = 0;
            const options: IHttpConnectionOptions = {
                ...commonOptions,
                httpClient: new TestHttpClient()
                    .on("POST", () => ({ connectionId: "42", availableTransports: [availableTransport] }))
                    .on("GET", () => {
                        httpClientGetCount++;
                        if (httpClientGetCount === 1) {
                            if ((connection as any).transport.onreceive && (connection as any).transport.onclose) {
                                handlersSet = true;
                            }
                            // First long polling request must succeed so start completes
                            return "";
                        }
                    })
                    .on("DELETE", () => new HttpResponse(202)),
                logger,
            } as IHttpConnectionOptions;

            const connection = new HttpConnection("http://tempuri.org", options);
            connection.onreceive = () => null;
            try {
                await connection.start(TransferFormat.Text);
            } finally {
                await connection.stop();
            }

            expect(handlersSet).toBe(true);
        });
    });

    it("transport handlers set before start for custom transports", async () => {
        await VerifyLogger.run(async (logger) => {
            const availableTransport = { transport: "Custom", transferFormats: ["Text"] };
            let handlersSet = false;
            const transport: ITransport = {
                connect: (url: string, transferFormat: TransferFormat) => {
                    if (transport.onreceive && transport.onclose) {
                        handlersSet = true;
                    }
                    return Promise.resolve();
                },
                onclose: null,
                onreceive: null,
                send: (data: any) => Promise.resolve(),
                stop: () => {
                    if (transport.onclose) {
                        transport.onclose();
                    }
                    return Promise.resolve();
                },
            };

            const options: IHttpConnectionOptions = {
                ...commonOptions,
                httpClient: new TestHttpClient()
                    .on("POST", () => ({ connectionId: "42", availableTransports: [availableTransport] })),
                logger,
                transport,
            } as IHttpConnectionOptions;

            const connection = new HttpConnection("http://tempuri.org", options);
            connection.onreceive = () => null;
            try {
                await connection.start(TransferFormat.Text);
            } finally {
                await connection.stop();
            }

            expect(handlersSet).toBe(true);
        });
    });

    it("missing negotiateVersion ignores connectionToken", async () => {
        await VerifyLogger.run(async (logger) => {
            const availableTransport = { transport: "Custom", transferFormats: ["Text"] };
            const transport = {
                connect(url: string, transferFormat: TransferFormat) {
                    return Promise.resolve();
                },
                send(data: any) {
                    return Promise.resolve();
                },
                stop() {
                    if (transport.onclose) {
                        transport.onclose();
                    }
                    return Promise.resolve();
                },
                onclose: null,
                onreceive: null,
            } as ITransport;
            const options: IHttpConnectionOptions = {
                ...commonOptions,
                httpClient: new TestHttpClient()
                    .on("POST", () => ({ connectionId: "42", connectionToken: "token", availableTransports: [availableTransport] })),
                logger,
                transport,
            } as IHttpConnectionOptions;

            const connection = new HttpConnection("http://tempuri.org", options);
            connection.onreceive = () => null;
            try {
                await connection.start(TransferFormat.Text);
                expect(connection.connectionId).toBe("42");
            } finally {
                await connection.stop();
            }
        });
    });

    it("negotiate version 0 ignores connectionToken", async () => {
        await VerifyLogger.run(async (logger) => {
            const availableTransport = { transport: "Custom", transferFormats: ["Text"] };
            const transport = {
                connect(url: string, transferFormat: TransferFormat) {
                    return Promise.resolve();
                },
                send(data: any) {
                    return Promise.resolve();
                },
                stop() {
                    if (transport.onclose) {
                        transport.onclose();
                    }
                    return Promise.resolve();
                },
                onclose: null,
                onreceive: null,
            } as ITransport;
            const options: IHttpConnectionOptions = {
                ...commonOptions,
                httpClient: new TestHttpClient()
                    .on("POST", () => ({ connectionId: "42", connectionToken: "token", negotiateVersion: 0, availableTransports: [availableTransport] })),
                logger,
                transport,
            } as IHttpConnectionOptions;

            const connection = new HttpConnection("http://tempuri.org", options);
            connection.onreceive = () => null;
            try {
                await connection.start(TransferFormat.Text);
                expect(connection.connectionId).toBe("42");
            } finally {
                await connection.stop();
            }
        });
    });

    it("negotiate version 1 uses connectionToken for url and connectionId for property", async () => {
        await VerifyLogger.run(async (logger) => {
            const availableTransport = { transport: "Custom", transferFormats: ["Text"] };
            let connectUrl = "";
            const transport = {
                connect(url: string, transferFormat: TransferFormat) {
                    connectUrl = url;
                    return Promise.resolve();
                },
                send(data: any) {
                    return Promise.resolve();
                },
                stop() {
                    if (transport.onclose) {
                        transport.onclose();
                    }
                    return Promise.resolve();
                },
                onclose: null,
                onreceive: null,
            } as ITransport;
            const options: IHttpConnectionOptions = {
                ...commonOptions,
                httpClient: new TestHttpClient()
                    .on("POST", () => ({ connectionId: "42", connectionToken: "token", negotiateVersion: 1, availableTransports: [availableTransport] })),
                logger,
                transport,
            } as IHttpConnectionOptions;

            const connection = new HttpConnection("http://tempuri.org", options);
            connection.onreceive = () => null;
            try {
                await connection.start(TransferFormat.Text);
                expect(connection.connectionId).toBe("42");
                expect(connectUrl).toBe("http://tempuri.org?id=token");
            } finally {
                await connection.stop();
            }
        });
    });

    it("negotiateVersion query string not added if already present", async () => {
        await VerifyLogger.run(async (logger) => {
            const connectUrl = new PromiseSource<string>();
            const fakeTransport: ITransport = {
                connect(url: string): Promise<void> {
                    connectUrl.resolve(url);
                    return Promise.resolve();
                },
                send(): Promise<void> {
                    return Promise.resolve();
                },
                stop(): Promise<void> {
                    return Promise.resolve();
                },
                onclose: null,
                onreceive: null,
            };

            const options: IHttpConnectionOptions = {
                ...commonOptions,
                httpClient: new TestHttpClient()
                    .on("POST", "http://tempuri.org/negotiate?negotiateVersion=42", () => "{ \"connectionId\": \"42\" }")
                    .on("GET", () => ""),
                logger,
                transport: fakeTransport,
            } as IHttpConnectionOptions;

            const connection = new HttpConnection("http://tempuri.org?negotiateVersion=42", options);
            try {
                const startPromise = connection.start(TransferFormat.Text);

                expect(await connectUrl).toBe("http://tempuri.org?negotiateVersion=42&id=42");

                await startPromise;
            } finally {
                (options.transport as ITransport).onclose!();
                await connection.stop();
            }
        });
    });

    it("negotiateVersion query string not added if already present after redirect", async () => {
        await VerifyLogger.run(async (logger) => {
            const connectUrl = new PromiseSource<string>();
            const fakeTransport: ITransport = {
                connect(url: string): Promise<void> {
                    connectUrl.resolve(url);
                    return Promise.resolve();
                },
                send(): Promise<void> {
                    return Promise.resolve();
                },
                stop(): Promise<void> {
                    return Promise.resolve();
                },
                onclose: null,
                onreceive: null,
            };

            const options: IHttpConnectionOptions = {
                ...commonOptions,
                httpClient: new TestHttpClient()
                    .on("POST", "http://tempuri.org/negotiate?negotiateVersion=1", () => "{ \"url\": \"http://redirect.org\" }")
                    .on("POST", "http://redirect.org/negotiate?negotiateVersion=1", () => "{ \"connectionId\": \"42\"}")
                    .on("GET", () => ""),
                logger,
                transport: fakeTransport,
            } as IHttpConnectionOptions;

            const connection = new HttpConnection("http://tempuri.org", options);
            try {
                const startPromise = connection.start(TransferFormat.Text);

                expect(await connectUrl).toBe("http://redirect.org?id=42");

                await startPromise;
            } finally {
                (options.transport as ITransport).onclose!();
                await connection.stop();
            }
        });
    });

    it("fallback changes connectionId property", async () => {
        await VerifyLogger.run(async (logger) => {
            const availableTransports = [{ transport: "WebSockets", transferFormats: ["Text"] }, { transport: "LongPolling", transferFormats: ["Text"] }];
            let negotiateCount: number = 0;
            let getCount: number = 0;
            let connection: HttpConnection;
            const options: IHttpConnectionOptions = {
                WebSocket: TestWebSocket,
                ...commonOptions,
                httpClient: new TestHttpClient()
                    .on("POST", () =>  {
                        negotiateCount++;
                        return ({ connectionId: negotiateCount.toString(), connectionToken: "token", negotiateVersion: 1, availableTransports });
                    })
                    .on("GET", () => {
                        getCount++;
                        if (getCount === 1) {
                            return new HttpResponse(200);
                        }
                        return new HttpResponse(200);
                    })
                    .on("DELETE", () => new HttpResponse(202)),

                logger,
            } as IHttpConnectionOptions;

            TestWebSocket.webSocketSet = new PromiseSource();

            connection = new HttpConnection("http://tempuri.org", options);
            const startPromise = connection.start(TransferFormat.Text);

            await TestWebSocket.webSocketSet;
            await TestWebSocket.webSocket.closeSet;
            TestWebSocket.webSocket.onclose(new TestEvent());

            try {
                await startPromise;
            } catch { }

            expect(negotiateCount).toEqual(2);
            expect(connection.connectionId).toEqual("2");

            await connection.stop();
        },
        "Failed to start the transport 'WebSockets': Error: WebSocket failed to connect. The connection could not be found on the server, " +
        "either the endpoint may not be a SignalR endpoint, the connection ID is not present on the server, or there is a proxy blocking WebSockets. If you have multiple servers check that sticky sessions are enabled.");
    });

    it("user agent header set on negotiate", async () => {
        await VerifyLogger.run(async (logger) => {
            let userAgentValue: string = "";
            const options: IHttpConnectionOptions = {
                ...commonOptions,
                httpClient: new TestHttpClient()
                    .on("POST", (r) => {
                        userAgentValue = r.headers![`User-Agent`];
                        return new HttpResponse(200, "", "{\"error\":\"nope\"}");
                    }),
                logger,
            } as IHttpConnectionOptions;

            const connection = new HttpConnection("http://tempuri.org", options);
            try {
                await connection.start(TransferFormat.Text);
            } catch {
            } finally {
                await connection.stop();
            }

            const [, value] = getUserAgentHeader();
            expect(userAgentValue).toEqual(value);
        }, "Failed to start the connection: Error: nope");
    });

    it("overwrites library headers with user headers on negotiate", async () => {
        await VerifyLogger.run(async (logger) => {
            const headers = { "User-Agent": "Custom Agent", "X-HEADER": "VALUE" };
            const options: IHttpConnectionOptions = {
                ...commonOptions,
                headers,
                httpClient: new TestHttpClient()
                    .on("POST", (r) => {
                        expect(r.headers).toEqual(headers);
                        return new HttpResponse(200, "", "{\"error\":\"nope\"}");
                    }),
                logger,
            };

            const connection = new HttpConnection("http://tempuri.org", options);
            try {
                await connection.start(TransferFormat.Text);
            } catch {
            } finally {
                await connection.stop();
            }
        }, "Failed to start the connection: Error: nope");
    });

    it("logMessageContent displays correctly with binary data", async () => {
        await VerifyLogger.run(async (logger) => {
            const availableTransport = { transport: "LongPolling", transferFormats: ["Text", "Binary"] };

            let sentMessage = "";
            const captureLogger: ILogger = {
                log: (logLevel: LogLevel, message: string) => {
                    if (logLevel === LogLevel.Trace && message.search("data of length") > 0) {
                        sentMessage = message;
                    }

                    logger.log(logLevel, message);
                },
            };

            let httpClientGetCount = 0;
            const options: IHttpConnectionOptions = {
                ...commonOptions,
                httpClient: new TestHttpClient()
                    .on("POST", () => ({ connectionId: "42", availableTransports: [availableTransport] }))
                    .on("GET", () => {
                        httpClientGetCount++;
                        if (httpClientGetCount === 1) {
                            // First long polling request must succeed so start completes
                            return "";
                        }
                        return Promise.resolve();
                    })
                    .on("DELETE", () => new HttpResponse(202)),
                logMessageContent: true,
                logger: captureLogger,
                transport: HttpTransportType.LongPolling,
            } as IHttpConnectionOptions;

            const connection = new HttpConnection("http://tempuri.org", options);
            connection.onreceive = () => null;
            try {
                await connection.start(TransferFormat.Binary);
                await connection.send(new Uint8Array([0x68, 0x69, 0x20, 0x3a, 0x29]));
            } finally {
                await connection.stop();
            }

            expect(sentMessage).toBe("(LongPolling transport) sending data. Binary data of length 5. Content: '0x68 0x69 0x20 0x3a 0x29'.");
        });
    });

    it("send after restarting connection works", async () => {
        await VerifyLogger.run(async (logger) => {
            const options: IHttpConnectionOptions = {
                ...commonOptions,
                WebSocket: TestWebSocket,
                httpClient: new TestHttpClient()
                    .on("POST", () => defaultNegotiateResponse)
                    .on("GET", () => ""),
                logger,
            } as IHttpConnectionOptions;

            const connection = new HttpConnection("http://tempuri.org", options);
            const closePromise = new PromiseSource();
            connection.onclose = (e) => {
                closePromise.resolve();
            };

            TestWebSocket.webSocketSet = new PromiseSource();
            let startPromise = connection.start(TransferFormat.Text);
            await TestWebSocket.webSocketSet;
            await TestWebSocket.webSocket.openSet;
            TestWebSocket.webSocket.onopen(new TestEvent());
            await startPromise;

            await connection.send("text");
            TestWebSocket.webSocket.close();
            TestWebSocket.webSocketSet = new PromiseSource();

            await closePromise;

            startPromise = connection.start(TransferFormat.Text);
            await TestWebSocket.webSocketSet;
            TestWebSocket.webSocket.onopen(new TestEvent());
            await startPromise;
            await connection.send("text");
        });
    });

    describe(".constructor", () => {
        it("throws if no Url is provided", async () => {
            // Force TypeScript to let us call the constructor incorrectly :)
            expect(() => new (HttpConnection as any)()).toThrowError("The 'url' argument is required.");
        });

        it("uses EventSource constructor from options if provided", async () => {
            await VerifyLogger.run(async (logger) => {
                let eventSourceConstructorCalled: boolean = false;

                class TestEventSource {
                    // The "_" prefix tell TypeScript not to worry about unused parameter, but tslint doesn't like it.
                    // tslint:disable-next-line:variable-name
                    constructor(_url: string, _eventSourceInitDict: EventSourceInit) {
                        eventSourceConstructorCalled = true;
                        throw new Error("EventSource constructor called.");
                    }
                }

                const options: IHttpConnectionOptions = {
                    ...commonOptions,
                    EventSource: TestEventSource as EventSourceConstructor,
                    httpClient: new TestHttpClient().on("POST", () => {
                        return {
                            availableTransports: [
                                { transport: "ServerSentEvents", transferFormats: ["Text"] },
                            ],
                            connectionId: defaultConnectionId,
                        };
                    }),
                    logger,
                    transport: HttpTransportType.ServerSentEvents,
                } as IHttpConnectionOptions;

                const connection = new HttpConnection("http://tempuri.org", options);

                await expect(connection.start(TransferFormat.Text))
                    .rejects
                    .toEqual(new Error("Unable to connect to the server with any of the available transports. ServerSentEvents failed: Error: EventSource constructor called."));

                expect(eventSourceConstructorCalled).toEqual(true);
            },
            "Failed to start the transport 'ServerSentEvents': Error: EventSource constructor called.",
            "Failed to start the connection: Error: Unable to connect to the server with any of the available transports. ServerSentEvents failed: Error: EventSource constructor called.");
        });

        it("uses WebSocket constructor from options if provided", async () => {
            await VerifyLogger.run(async (logger) => {
                class BadConstructorWebSocket {
                    // The "_" prefix tell TypeScript not to worry about unused parameter, but tslint doesn't like it.
                    // tslint:disable-next-line:variable-name
                    constructor(_url: string, _protocols?: string | string[]) {
                        throw new Error("WebSocket constructor called.");
                    }
                }

                const options: IHttpConnectionOptions = {
                    ...commonOptions,
                    WebSocket: BadConstructorWebSocket as WebSocketConstructor,
                    logger,
                    skipNegotiation: true,
                    transport: HttpTransportType.WebSockets,
                } as IHttpConnectionOptions;

                const connection = new HttpConnection("http://tempuri.org", options);

                await expect(connection.start())
                    .rejects
                    .toThrow("WebSocket constructor called.");
            },
            "Failed to start the connection: Error: WebSocket constructor called.");
        });
    });

    describe("startAsync", () => {
        it("throws if an unsupported TransferFormat is provided", async () => {
            await VerifyLogger.run(async (logger) => {
                // Force TypeScript to let us call start incorrectly
                const connection: any = new HttpConnection("http://tempuri.org", { ...commonOptions, logger });

                await expect(connection.start(42)).rejects.toThrow("Unknown transferFormat value: 42.");
            });
        });

        it("throws if trying to connect to an ASP.NET SignalR Server", async () => {
            await VerifyLogger.run(async (logger) => {
                const options: IHttpConnectionOptions = {
                    ...commonOptions,
                    httpClient: new TestHttpClient()
                        .on("POST", () => "{\"Url\":\"/signalr\"," +
                            "\"ConnectionToken\":\"X97dw3uxW4NPPggQsYVcNcyQcuz4w2\"," +
                            "\"ConnectionId\":\"05265228-1e2c-46c5-82a1-6a5bcc3f0143\"," +
                            "\"KeepAliveTimeout\":10.0," +
                            "\"DisconnectTimeout\":5.0," +
                            "\"TryWebSockets\":true," +
                            "\"ProtocolVersion\":\"1.5\"," +
                            "\"TransportConnectTimeout\":30.0," +
                            "\"LongPollDelay\":0.0}")
                        .on("GET", () => ""),
                    logger,
                } as IHttpConnectionOptions;

                const connection = new HttpConnection("http://tempuri.org", options);
                let receivedError = false;
                try {
                    await connection.start(TransferFormat.Text);
                } catch (error) {
                    expect(error).toEqual(new Error("Detected a connection attempt to an ASP.NET SignalR Server. This client only supports connecting to an ASP.NET Core SignalR Server. See https://aka.ms/signalr-core-differences for details."));
                    receivedError = true;
                } finally {
                    await connection.stop();
                }
                expect(receivedError).toBe(true);
            },
            "Failed to start the connection: Error: Detected a connection attempt to an ASP.NET SignalR Server. This client only supports connecting to an ASP.NET Core SignalR Server. See https://aka.ms/signalr-core-differences for details.");
        });
    });
});

describe("TransportSendQueue", () => {
    it("sends data when not currently sending", async () => {
        const sendMock = jest.fn(() => Promise.resolve());
        const transport = new TestTransport();
        transport.send = sendMock;
        const queue = new TransportSendQueue(transport);

        const x = queue.send("Hello");
        await x;

        expect(sendMock.mock.calls.length).toBe(1);

        const stop = queue.stop();
        await stop;
    });

    it("sends buffered data on fail", async () => {
        const promiseSource1 = new PromiseSource();
        const promiseSource2 = new PromiseSource();
        const promiseSource3 = new PromiseSource();
        const transport = new TestTransport();
        const sendMock = jest.fn()
            .mockImplementationOnce(async () => {
                await promiseSource1;
                promiseSource2.resolve();
                await promiseSource3;
            })
            .mockImplementationOnce(() => Promise.resolve());
        transport.send = sendMock;

        const queue = new TransportSendQueue(transport);

        const first = queue.send("Hello");
        // This should allow first to enter transport.send
        promiseSource1.resolve();
        // Wait until we're inside transport.send
        await promiseSource2;

        // This should get queued.
        const second = queue.send("world");

        promiseSource3.reject("Test error");
        await expect(first).rejects.toBe("Test error");

        await second;

        expect(sendMock.mock.calls.length).toBe(2);
        expect(sendMock.mock.calls[0][0]).toEqual("Hello");
        expect(sendMock.mock.calls[1][0]).toEqual("world");

        await queue.stop();
    });

    it("rejects promise for buffered sends", async () => {
        const promiseSource1 = new PromiseSource();
        const promiseSource2 = new PromiseSource();
        const promiseSource3 = new PromiseSource();
        const transport = new TestTransport();
        const sendMock = jest.fn()
            .mockImplementationOnce(async () => {
                await promiseSource1;
                promiseSource2.resolve();
                await promiseSource3;
            })
            .mockImplementationOnce(() => Promise.reject("Test error"));
        transport.send = sendMock;

        const queue = new TransportSendQueue(transport);

        const first = queue.send("Hello");
        // This should allow first to enter transport.send
        promiseSource1.resolve();
        // Wait until we're inside transport.send
        await promiseSource2;

        // This should get queued.
        const second = queue.send("world");

        promiseSource3.resolve();

        await first;
        await expect(second).rejects.toBeDefined();

        expect(sendMock.mock.calls.length).toBe(2);
        expect(sendMock.mock.calls[0][0]).toEqual("Hello");
        expect(sendMock.mock.calls[1][0]).toEqual("world");

        await queue.stop();
    });

    it ("concatenates string sends", async () => {
        const promiseSource1 = new PromiseSource();
        const promiseSource2 = new PromiseSource();
        const promiseSource3 = new PromiseSource();
        const transport = new TestTransport();
        const sendMock = jest.fn()
            .mockImplementationOnce(async () => {
                await promiseSource1;
                promiseSource2.resolve();
                await promiseSource3;
            })
            .mockImplementationOnce(() => Promise.resolve());
        transport.send = sendMock;

        const queue = new TransportSendQueue(transport);

        const first = queue.send("Hello");
        // This should allow first to enter transport.send
        promiseSource1.resolve();
        // Wait until we're inside transport.send
        await promiseSource2;

        // These two operations should get queued.
        const second = queue.send("world");
        const third = queue.send("!");

        promiseSource3.resolve();

        await Promise.all([first, second, third]);

        expect(sendMock.mock.calls.length).toBe(2);
        expect(sendMock.mock.calls[0][0]).toEqual("Hello");
        expect(sendMock.mock.calls[1][0]).toEqual("world!");

        await queue.stop();
    });

    it ("concatenates buffered ArrayBuffer", async () => {
        const promiseSource1 = new PromiseSource();
        const promiseSource2 = new PromiseSource();
        const promiseSource3 = new PromiseSource();
        const transport = new TestTransport();
        const sendMock = jest.fn()
            .mockImplementationOnce(async () => {
                await promiseSource1;
                promiseSource2.resolve();
                await promiseSource3;
            })
            .mockImplementationOnce(() => Promise.resolve());
        transport.send = sendMock;

        const queue = new TransportSendQueue(transport);

        const first = queue.send(new Uint8Array([4, 5, 6]).buffer);
        // This should allow first to enter transport.send
        promiseSource1.resolve();
        // Wait until we're inside transport.send
        await promiseSource2;

        // These two operations should get queued.
        const second = queue.send(new Uint8Array([7, 8, 10]));
        const third = queue.send(new Uint8Array([12, 14]));

        promiseSource3.resolve();

        await Promise.all([first, second, third]);

        expect(sendMock.mock.calls.length).toBe(2);
        expect(sendMock.mock.calls[0][0]).toEqual(new Uint8Array([4, 5, 6]).buffer);
        expect(sendMock.mock.calls[1][0]).toEqual(new Uint8Array([7, 8, 10, 12, 14]).buffer);

        await queue.stop();
    });

    it ("throws if mixed data is queued", async () => {
        const promiseSource1 = new PromiseSource();
        const promiseSource2 = new PromiseSource();
        const promiseSource3 = new PromiseSource();
        const transport = new TestTransport();
        const sendMock = jest.fn()
            .mockImplementationOnce(async () => {
                await promiseSource1;
                promiseSource2.resolve();
                await promiseSource3;
            })
            .mockImplementationOnce(() => Promise.resolve());
        transport.send = sendMock;

        const queue = new TransportSendQueue(transport);

        const first = queue.send(new Uint8Array([4, 5, 6]));
        // This should allow first to enter transport.send
        promiseSource1.resolve();
        // Wait until we're inside transport.send
        await promiseSource2;

        // These two operations should get queued.
        const second = queue.send(new Uint8Array([7, 8, 10]));
        expect(() => queue.send("A string!")).toThrow();

        promiseSource3.resolve();

        await Promise.all([first, second]);
        await queue.stop();
    });

    it ("rejects pending promises on stop", async () => {
        const promiseSource = new PromiseSource();
        const transport = new TestTransport();
        const sendMock = jest.fn()
            .mockImplementationOnce(async () => {
                await promiseSource;
            });
        transport.send = sendMock;

        const queue = new TransportSendQueue(transport);

        const send = queue.send("Test");
        await queue.stop();

        await expect(send).rejects.toBe("Connection stopped.");
    });

    it ("prevents additional sends after stop", async () => {
        const promiseSource = new PromiseSource();
        const transport = new TestTransport();
        const sendMock = jest.fn()
            .mockImplementationOnce(async () => {
                await promiseSource;
            });
        transport.send = sendMock;

        const queue = new TransportSendQueue(transport);

        await queue.stop();
        await expect(queue.send("test")).rejects.toBe("Connection stopped.");
    });
});<|MERGE_RESOLUTION|>--- conflicted
+++ resolved
@@ -152,11 +152,7 @@
 
             const connection = new HttpConnection("http://tempuri.org", options);
 
-<<<<<<< HEAD
             const startPromise = connection.start(TransferFormat.Text);
-=======
-            const startPromise = connection.start(TransferFormat.Text)
->>>>>>> a5864bb1
 
             await startingPromise;
             const stopPromise = connection.stop();
