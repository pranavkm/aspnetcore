<Project>
  <ItemDefinitionGroup>
    <RepositoryBuildOrder>
      <Order></Order>
      <RootPath></RootPath>
    </RepositoryBuildOrder>
  </ItemDefinitionGroup>

  <ItemGroup>
    <RepositoryBuildOrder Include="Razor" Order="6" />
    <RepositoryBuildOrder Include="HttpAbstractions" Order="6" />
    <RepositoryBuildOrder Include="HttpClientFactory" Order="6" />
    <RepositoryBuildOrder Include="Hosting" Order="7" />
    <RepositoryBuildOrder Include="HttpSysServer" Order="8" />
    <RepositoryBuildOrder Include="BasicMiddleware" Order="9" />
    <RepositoryBuildOrder Include="Antiforgery" Order="10" />
    <RepositoryBuildOrder Include="IISIntegration" Order="10" RootPath="$(RepositoryRoot)src\IISIntegration\" />
    <RepositoryBuildOrder Include="StaticFiles" Order="11" />
    <RepositoryBuildOrder Include="ResponseCaching" Order="11" />
    <RepositoryBuildOrder Include="Session" Order="11" />
    <RepositoryBuildOrder Include="ServerTests" Order="11" />
    <RepositoryBuildOrder Include="CORS" Order="12" />
    <RepositoryBuildOrder Include="Routing" Order="12" />
    <RepositoryBuildOrder Include="Diagnostics" Order="12" />
    <RepositoryBuildOrder Include="Localization" Order="13" />
    <RepositoryBuildOrder Include="Security" Order="13" />
    <RepositoryBuildOrder Include="MetaPackages" Order="13" />
    <RepositoryBuildOrder Include="Mvc" Order="14" />
    <RepositoryBuildOrder Include="AADIntegration" Order="15" />
    <RepositoryBuildOrder Include="Identity" Order="15" />
    <RepositoryBuildOrder Include="JavaScriptServices" Order="15" />
<<<<<<< HEAD
    <RepositoryBuildOrder Include="AzureIntegration" Order="15" RootPath="$(RepositoryRoot)src\AzureIntegration\" />
    <RepositoryBuildOrder Include="MusicStore" Order="16" />
=======
    <RepositoryBuildOrder Include="AzureIntegration" Order="15" />
    <RepositoryBuildOrder Include="MusicStore" Order="16" RootPath="$(RepositoryRoot)src\MusicStore\" />
>>>>>>> 37399bc2
    <RepositoryBuildOrder Include="SignalR" Order="16" />
    <RepositoryBuildOrder Include="AuthSamples" Order="16" RootPath="$(RepositoryRoot)src\AuthSamples\" />
    <RepositoryBuildOrder Include="Templating" Order="17" RootPath="$(RepositoryRoot)src\Templating\" />
  </ItemGroup>
</Project><|MERGE_RESOLUTION|>--- conflicted
+++ resolved
@@ -29,13 +29,8 @@
     <RepositoryBuildOrder Include="AADIntegration" Order="15" />
     <RepositoryBuildOrder Include="Identity" Order="15" />
     <RepositoryBuildOrder Include="JavaScriptServices" Order="15" />
-<<<<<<< HEAD
     <RepositoryBuildOrder Include="AzureIntegration" Order="15" RootPath="$(RepositoryRoot)src\AzureIntegration\" />
-    <RepositoryBuildOrder Include="MusicStore" Order="16" />
-=======
-    <RepositoryBuildOrder Include="AzureIntegration" Order="15" />
     <RepositoryBuildOrder Include="MusicStore" Order="16" RootPath="$(RepositoryRoot)src\MusicStore\" />
->>>>>>> 37399bc2
     <RepositoryBuildOrder Include="SignalR" Order="16" />
     <RepositoryBuildOrder Include="AuthSamples" Order="16" RootPath="$(RepositoryRoot)src\AuthSamples\" />
     <RepositoryBuildOrder Include="Templating" Order="17" RootPath="$(RepositoryRoot)src\Templating\" />
